mutable struct JacobianCache{CacheType1,CacheType2,CacheType3,ColorType,SparsityType,fdtype,returntype,inplace}
    x1  :: CacheType1
    fx  :: CacheType2
    fx1 :: CacheType3
    colorvec :: ColorType
    sparsity :: SparsityType
end

function JacobianCache(
    x,
    fdtype     :: Type{T1} = Val{:forward},
    returntype :: Type{T2} = eltype(x),
    inplace    :: Type{Val{T3}} = Val{true};
    colorvec = eachindex(x),
    sparsity = nothing) where {T1,T2,T3}

    if eltype(x) <: Real && fdtype==Val{:complex}
        x1  = false .* im .* x
        _fx = false .* im .* x
    else
        x1 = copy(x)
        _fx = copy(x)
    end

    if fdtype==Val{:complex}
        _fx1  = nothing
    else
        _fx1 = copy(x)
    end

    JacobianCache(x1,_fx,_fx1,fdtype,returntype,inplace;colorvec=colorvec,sparsity=sparsity)
end

function JacobianCache(
    x ,
    fx,
    fdtype     :: Type{T1} = Val{:forward},
    returntype :: Type{T2} = eltype(x),
    inplace    :: Type{Val{T3}} = Val{true};
    colorvec = eachindex(x),
    sparsity = nothing) where {T1,T2,T3}

    if eltype(x) <: Real && fdtype==Val{:complex}
        x1  = false .* im .* x
    else
        x1 = copy(x)
    end

    if eltype(fx) <: Real && fdtype==Val{:complex}
        _fx = false .* im .* fx
    else
        _fx = copy(fx)
    end

    if fdtype==Val{:complex}
        _fx1  = nothing
    else
        _fx1 = copy(fx)
    end

    JacobianCache(x1,_fx,_fx1,fdtype,returntype,inplace;colorvec=colorvec,sparsity=sparsity)
end

function JacobianCache(
    x1 ,
    fx ,
    fx1,
    fdtype     :: Type{T1} = Val{:forward},
    returntype :: Type{T2} = eltype(fx),
    inplace    :: Type{Val{T3}} = Val{true};
    colorvec = 1:length(x1),
    sparsity = nothing) where {T1,T2,T3}

    if fdtype==Val{:complex}
        !(returntype<:Real) && fdtype_error(returntype)

        if eltype(fx) <: Real
            _fx  = false .* im .* fx
        else
            _fx = fx
        end
        if eltype(x1) <: Real
            _x1  = false .* im .* x1
        else
            _x1 = x1
        end
    else
        _x1 = x1
        @assert eltype(fx) == T2
        @assert eltype(fx1) == T2
        _fx = fx
    end
    JacobianCache{typeof(_x1),typeof(_fx),typeof(fx1),typeof(colorvec),typeof(sparsity),fdtype,returntype,inplace}(_x1,_fx,fx1,colorvec,sparsity)
end

function finite_difference_jacobian!(J::AbstractMatrix,
    f,
    x::AbstractArray{<:Number},
    fdtype     :: Type{T1}=Val{:forward},
    returntype :: Type{T2}=eltype(x),
    inplace    :: Type{Val{T3}}=Val{true},
    f_in       :: Union{T2,Nothing}=nothing;
    relstep=default_relstep(fdtype, eltype(x)),
    absstep=relstep,
    colorvec = eachindex(x),
    sparsity = ArrayInterface.has_sparsestruct(J) ? J : nothing) where {T1,T2,T3}

    cache = JacobianCache(x, fdtype, returntype, inplace)
    finite_difference_jacobian!(J, f, x, cache, f_in; relstep=relstep, absstep=absstep, colorvec=colorvec, sparsity=sparsity)
end

function finite_difference_jacobian(f, x::AbstractArray{<:Number},
    fdtype     :: Type{T1}=Val{:forward},
    returntype :: Type{T2}=eltype(x),
    inplace    :: Type{Val{T3}}=Val{true},
    f_in       :: Union{T2,Nothing}=nothing;
    relstep=default_relstep(fdtype, eltype(x)),
    absstep=relstep,
    colorvec = eachindex(x),
    sparsity = nothing,
    dir=true) where {T1,T2,T3}

    cache = JacobianCache(x, fdtype, returntype, inplace)
    finite_difference_jacobian(f, x, cache, f_in; relstep=relstep, absstep=absstep, colorvec=colorvec, sparsity=sparsity, dir=dir)
end

function finite_difference_jacobian(
    f,
    x,
    cache::JacobianCache{T1,T2,T3,cType,sType,fdtype,returntype,inplace},
    f_in=nothing;
    relstep=default_relstep(fdtype, eltype(x)),
    absstep=relstep,
    colorvec = cache.colorvec,
    sparsity = cache.sparsity,
    dir=true) where {T1,T2,T3,cType,sType,fdtype,returntype,inplace}
    _J = false .* x .* x'
    _J isa SMatrix ? J = MArray(_J) : J = _J
    finite_difference_jacobian!(J, f, x, cache, f_in; relstep=relstep, absstep=absstep, colorvec=colorvec, sparsity=sparsity, dir=dir)
    _J isa SMatrix ? SArray(J) : J
end

function finite_difference_jacobian!(
    J::AbstractMatrix{<:Number},
    f,
    x::AbstractArray{<:Number},
    cache::JacobianCache{T1,T2,T3,cType,sType,fdtype,returntype,inplace},
    f_in::Union{T2,Nothing}=nothing;
    relstep = default_relstep(fdtype, eltype(x)),
    absstep=relstep,
    colorvec = cache.colorvec,
    sparsity::Union{AbstractArray,Nothing} = cache.sparsity,
    dir = true) where {T1,T2,T3,cType,sType,fdtype,returntype,inplace}

    m, n = size(J)
    _color = reshape(colorvec,size(x)...)

    x1, fx, fx1 = cache.x1, cache.fx, cache.fx1
    if inplace == Val{true}
        copyto!(x1, x)
    end
    vfx = vec(fx)

    if ArrayInterface.has_sparsestruct(sparsity) & !ArrayInterface.fast_column_indexing(sparsity)
        rows_index, cols_index = ArrayInterface.findstructralnz(sparsity)
    end

    if sparsity !== nothing
        fill!(J,false)
    end

    if fdtype == Val{:forward}
        vfx1 = vec(fx1)

        if f_in isa Nothing
            if inplace == Val{true}
                f(fx, x)
            else
                fx = f(x)
                vfx = vec(fx)
            end
        else
            vfx = vec(f_in)
        end

        @inbounds for color_i ∈ 1:maximum(colorvec)

            if colorvec isa Base.OneTo || colorvec isa UnitRange || colorvec isa StaticArrays.SOneTo # Dense matrix
                x1_save = ArrayInterface.allowed_getindex(x1,color_i)
                epsilon = compute_epsilon(Val{:forward}, x1_save, relstep, absstep, dir)
                if inplace == Val{true}
                    ArrayInterface.allowed_setindex!(x1,x1_save + epsilon,color_i)
                else
                    _x1 = Base.setindex(x1,x1_save+epsilon,color_i)
                end
            else # Perturb along the colorvec vector
                @. fx1 = x1 * (_color == color_i)
                tmp = norm(fx1)
                epsilon = compute_epsilon(Val{:forward}, sqrt(tmp), relstep, absstep, dir)

                if inplace == Val{true}
                    @. x1 = x1 + epsilon * (_color == color_i)
                else
                    _x1 = @. _x1 + epsilon * (_color == color_i)
                end
            end

            if inplace == Val{true}
                f(fx1, x1)

                if sparsity isa Nothing
                    # J is dense, so either it is truly dense or this is the
                    # compressed form of the coloring, so write into it.
                    @. J[:,color_i] = (vfx1 - vfx) / epsilon
                else
                    # J is a sparse matrix, so decompress on the fly
                    @. vfx1 = (vfx1 - vfx) / epsilon

                    if ArrayInterface.fast_scalar_indexing(x1)
<<<<<<< HEAD
                        if ArrayInterface.fast_column_indexing(sparsity)
                            for col_index in 1:n
                                if color[col_index] == color_i
                                    for row_index in ArrayInterface.findstructralnz(sparsity,col_index)
                                        J[row_index,col_index]=vfx1[row_index]
                                    end
                                end
                            end
                        else
                            for i in 1:length(cols_index)
                                if color[cols_index[i]] == color_i
=======
                        for i in 1:length(cols_index)
                            if colorvec[cols_index[i]] == color_i
                                if J isa SparseMatrixCSC
                                    J.nzval[i] = vfx1[rows_index[i]]
                                else
>>>>>>> f3a5df74
                                    J[rows_index[i],cols_index[i]] = vfx1[rows_index[i]]
                                end
                            end
                        end
                    else
                        #=
                        J.nzval[rows_index] .+= (colorvec[cols_index] .== color_i) .* vfx1[rows_index]
                        or
                        J[rows_index, cols_index] .+= (colorvec[cols_index] .== color_i) .* vfx1[rows_index]
                        += means requires a zero'd out start
                        =#
                        if J isa SparseMatrixCSC
                            @. setindex!((J.nzval,),getindex((J.nzval,),rows_index) + (getindex((_color,),cols_index) == color_i) * getindex((vfx1,),rows_index),rows_index)
                        else
                            @. setindex!((J,),getindex((J,),rows_index, cols_index) + (getindex((_color,),cols_index) == color_i) * getindex((vfx1,),rows_index),rows_index, cols_index)
                        end
                    end
                end
            else
                fx1 = f(_x1)
                vfx1 = vec(fx1)
                if sparsity isa Nothing
                    # J is dense, so either it is truly dense or this is the
                    # compressed form of the coloring, so write into it.
                    J[:,color_i] = (vfx1 - vfx) / epsilon
                else
                    # J is a sparse matrix, so decompress on the fly
                    _vfx1 = (vfx1 - vfx) / epsilon

                    if ArrayInterface.fast_scalar_indexing(x1)
<<<<<<< HEAD
                        if ArrayInterface.fast_column_indexing(sparsity)
                            for col_index in 1:n
                                if color[col_index] == color_i
                                    for row_index in ArrayInterface.findstructralnz(sparsity,col_index)
                                        J[row_index,col_index]=vfx1[row_index]
                                    end
                                end
                            end
                        else
                            for i in 1:length(cols_index)
                                if color[cols_index[i]] == color_i
=======
                        for i in 1:length(cols_index)
                            if colorvec[cols_index[i]] == color_i
                                if J isa SparseMatrixCSC
                                    J.nzval[i] = vfx1[rows_index[i]]
                                else
>>>>>>> f3a5df74
                                    J[rows_index[i],cols_index[i]] = vfx1[rows_index[i]]
                                end
                            end
                        end
                    else
                        #=
                        J.nzval[rows_index] .+= (colorvec[cols_index] .== color_i) .* vfx1[rows_index]
                        or
                        J[rows_index, cols_index] .+= (colorvec[cols_index] .== color_i) .* vfx1[rows_index]
                        += means requires a zero'd out start
                        =#
                        if J isa SparseMatrixCSC
                            @. setindex!((J.nzval,),getindex((J.nzval,),rows_index) + (getindex((_color,),cols_index) == color_i) * getindex((vfx1,),rows_index),rows_index)
                        else
                            @. setindex!((J,),getindex((J,),rows_index, cols_index) + (getindex((_color,),cols_index) == color_i) * getindex((vfx1,),rows_index),rows_index, cols_index)
                        end
                    end
                end
            end

            # Now return x1 back to its original value
            if inplace == Val{true}
                if colorvec isa Base.OneTo || colorvec isa UnitRange || colorvec isa StaticArrays.SOneTo #Dense matrix
                    ArrayInterface.allowed_setindex!(x1,x1_save,color_i)
                else
                    @. x1 = x1 - epsilon * (_color == color_i)
                end
            end

        end #for ends here
    elseif fdtype == Val{:central}
        vfx1 = vec(fx1)

        @inbounds for color_i ∈ 1:maximum(colorvec)

            if colorvec isa Base.OneTo || colorvec isa UnitRange || colorvec isa StaticArrays.SOneTo # Dense matrix
                x_save = ArrayInterface.allowed_getindex(x,color_i)
                x1_save = ArrayInterface.allowed_getindex(x1,color_i)
                epsilon = compute_epsilon(Val{:central}, x_save, relstep, absstep, dir)
                if inplace == Val{true}
                    ArrayInterface.allowed_setindex!(x1,x1_save+epsilon,color_i)
                    ArrayInterface.allowed_setindex!(x,x_save-epsilon,color_i)
                else
                    _x1 = Base.setindex(x1,x1_save+epsilon,color_i)
                    _x  = Base.setindex(x, x_save-epsilon, color_i)
                end
            else # Perturb along the colorvec vector
                @. fx1 = x1 * (_color == color_i)
                tmp = norm(fx1)
                epsilon = compute_epsilon(Val{:central}, sqrt(tmp), relstep, absstep, dir)
                if inplace == Val{true}
                    @. x1 = x1 + epsilon * (_color == color_i)
                    @. x  = x  - epsilon * (_color == color_i)
                else
                    _x1 = @. _x1 + epsilon * (_color == color_i)
                    _x  = @. _x  - epsilon * (_color == color_i)
                end
            end

            if inplace == Val{true}
                f(fx1, x1)
                f(fx, x)

                if sparsity isa Nothing
                    # J is dense, so either it is truly dense or this is the
                    # compressed form of the coloring, so write into it.
                    @. J[:,color_i] = (vfx1 - vfx) / 2epsilon
                else
                    # J is a sparse matrix, so decompress on the fly
                    @. vfx1 = (vfx1 - vfx) / 2epsilon

                    if ArrayInterface.fast_scalar_indexing(x1)
<<<<<<< HEAD
                        if ArrayInterface.fast_column_indexing(sparsity)
                            for col_index in 1:n
                                if color[col_index] == color_i
                                    for row_index in ArrayInterface.findstructralnz(sparsity,col_index)
                                        J[row_index,col_index]=vfx1[row_index]
                                    end
                                end
                            end
                        else
                            for i in 1:length(cols_index)
                                if color[cols_index[i]] == color_i
=======
                        for i in 1:length(cols_index)
                            if colorvec[cols_index[i]] == color_i
                                if J isa SparseMatrixCSC
                                    J.nzval[i] = vfx1[rows_index[i]]
                                else
>>>>>>> f3a5df74
                                    J[rows_index[i],cols_index[i]] = vfx1[rows_index[i]]
                                end
                            end
                        end
                    else
                        #=
                        J.nzval[rows_index] .+= (colorvec[cols_index] .== color_i) .* vfx1[rows_index]
                        or
                        J[rows_index, cols_index] .+= (colorvec[cols_index] .== color_i) .* vfx1[rows_index]
                        += means requires a zero'd out start
                        =#
                        if J isa SparseMatrixCSC
                            @. setindex!((J.nzval,),getindex((J.nzval,),rows_index) + (getindex((_color,),cols_index) == color_i) * getindex((vfx1,),rows_index),rows_index)
                        else
                            @. setindex!((J,),getindex((J,),rows_index, cols_index) + (getindex((_color,),cols_index) == color_i) * getindex((vfx1,),rows_index),rows_index, cols_index)
                        end
                    end
                end

            else
                fx1 = f(_x1)
                fx = f(_x)
                vfx1 = vec(fx1)
                vfx  = vec(fx)

                if sparsity isa Nothing
                    # J is dense, so either it is truly dense or this is the
                    # compressed form of the coloring, so write into it.
                    J[:,color_i] = (vfx1 - vfx) / 2epsilon
                else
                    # J is a sparse matrix, so decompress on the fly
                    vfx1 = (vfx1 - vfx) / 2epsilon
                    # vfx1 is the compressed Jacobian column

                    if ArrayInterface.fast_scalar_indexing(x1)
<<<<<<< HEAD
                        if ArrayInterface.fast_column_indexing(sparsity)
                            for col_index in 1:n
                                if color[col_index] == color_i
                                    for row_index in ArrayInterface.findstructralnz(sparsity,col_index)
                                        J[row_index,col_index]=vfx1[row_index]
                                    end
                                end
                            end
                        else
                            for i in 1:length(cols_index)
                                if color[cols_index[i]] == color_i
=======
                        for i in 1:length(cols_index)
                            if colorvec[cols_index[i]] == color_i
                                if J isa SparseMatrixCSC
                                    J.nzval[i] = vfx1[rows_index[i]]
                                else
>>>>>>> f3a5df74
                                    J[rows_index[i],cols_index[i]] = vfx1[rows_index[i]]
                                end
                            end
                        end
                    else
                        #=
                        J.nzval[rows_index] .+= (colorvec[cols_index] .== color_i) .* vfx1[rows_index]
                        or
                        J[rows_index, cols_index] .+= (colorvec[cols_index] .== color_i) .* vfx1[rows_index]
                        += means requires a zero'd out start
                        =#
                        if J isa SparseMatrixCSC
                            @. setindex!((J.nzval,),getindex((J.nzval,),rows_index) + (getindex((_color,),cols_index) == color_i) * getindex((vfx1,),rows_index),rows_index)
                        else
                            @. setindex!((J,),getindex((J,),rows_index, cols_index) + (getindex((_color,),cols_index) == color_i) * getindex((vfx1,),rows_index),rows_index, cols_index)
                        end
                    end
                end
            end

            # Now return x1 back to its original value
            if inplace == Val{true}
                if colorvec isa Base.OneTo || colorvec isa UnitRange || colorvec isa StaticArrays.SOneTo #Dense matrix
                    ArrayInterface.allowed_setindex!(x1,x1_save,color_i)
                    ArrayInterface.allowed_setindex!(x,x_save,color_i)
                else
                    @. x1 = x1 - epsilon * (_color == color_i)
                    @. x  = x  + epsilon * (_color == color_i)
                end
            end
        end
    elseif fdtype==Val{:complex} && returntype<:Real
        epsilon = eps(eltype(x))
        @inbounds for color_i ∈ 1:maximum(colorvec)

            if colorvec isa Base.OneTo || colorvec isa UnitRange || colorvec isa StaticArrays.SOneTo # Dense matrix
                x1_save = ArrayInterface.allowed_getindex(x1,color_i)
                if inplace == Val{true}
                    ArrayInterface.allowed_setindex!(x1,x1_save + im*epsilon, color_i)
                else
                    _x1 = setindex(x1,x1_save+im*epsilon,color_i)
                end
            else # Perturb along the colorvec vector
                if inplace == Val{true}
                    @. x1 = x1 + im * epsilon * (_color == color_i)
                else
                    _x1 = @. x1 + im * epsilon * (_color == color_i)
                end
            end

            if inplace == Val{true}
                f(fx,x1)
                if sparsity isa Nothing
                    # J is dense, so either it is truly dense or this is the
                    # compressed form of the coloring, so write into it.
                    @. J[:,color_i] = imag(vfx) / epsilon
                else
                    # J is a sparse matrix, so decompress on the fly
                    @. vfx = imag(vfx) / epsilon

                    if ArrayInterface.fast_scalar_indexing(x1)
<<<<<<< HEAD
                        if ArrayInterface.fast_column_indexing(sparsity)
                            for col_index in 1:n
                                if color[col_index] == color_i
                                    for row_index in ArrayInterface.findstructralnz(sparsity,col_index)
                                        J[row_index,col_index]=vfx[row_index]
                                    end
                                end
                            end
                        else
                            for i in 1:length(cols_index)
                                if color[cols_index[i]] == color_i
=======
                        for i in 1:length(cols_index)
                            if colorvec[cols_index[i]] == color_i
                                if J isa SparseMatrixCSC
                                    J.nzval[i] = vfx[rows_index[i]]
                                else
>>>>>>> f3a5df74
                                    J[rows_index[i],cols_index[i]] = vfx[rows_index[i]]
                                end
                            end
                        end
                    else
                        #=
                        J.nzval[rows_index] .+= (colorvec[cols_index] .== color_i) .* vfx[rows_index]
                        or
                        J[rows_index, cols_index] .+= (colorvec[cols_index] .== color_i) .* vfx[rows_index]
                        += means requires a zero'd out start
                        =#
                        if J isa SparseMatrixCSC
                            @. setindex!((J.nzval,),getindex((J.nzval,),rows_index) + (getindex((_color,),cols_index) == color_i) * getindex((vfx,),rows_index),rows_index)
                        else
                            @. setindex!((J,),getindex((J,),rows_index, cols_index) + (getindex((_color,),cols_index) == color_i) * getindex((vfx,),rows_index),rows_index, cols_index)
                        end
                    end
                end

            else
                fx = f(_x1)
                vfx = vec(fx)
                if sparsity isa Nothing
                    # J is dense, so either it is truly dense or this is the
                    # compressed form of the coloring, so write into it.
                    J[:,color_i] = imag(vfx) / epsilon
                else
                    # J is a sparse matrix, so decompress on the fly
                    vfx = imag(vfx) / epsilon

                    if ArrayInterface.fast_scalar_indexing(x1)
<<<<<<< HEAD
                        if ArrayInterface.fast_column_indexing(sparsity)
                            for col_index in 1:n
                                if color[col_index] == color_i
                                    for row_index in ArrayInterface.findstructralnz(sparsity,col_index)
                                        J[row_index,col_index]=vfx1[row_index]
                                    end
                                end
                            end
                        else
                            for i in 1:length(cols_index)
                                if color[cols_index[i]] == color_i
=======
                        for i in 1:length(cols_index)
                            if colorvec[cols_index[i]] == color_i
                                if J isa SparseMatrixCSC
                                    J.nzval[i] = vfx1[rows_index[i]]
                                else
>>>>>>> f3a5df74
                                    J[rows_index[i],cols_index[i]] = vfx1[rows_index[i]]
                                end
                            end
                        end
                    else
                        #=
                        J.nzval[rows_index] .+= (colorvec[cols_index] .== color_i) .* vfx1[rows_index]
                        or
                        J[rows_index, cols_index] .+= (colorvec[cols_index] .== color_i) .* vfx1[rows_index]
                        += means requires a zero'd out start
                        =#
                        if J isa SparseMatrixCSC
                            @. setindex!((J.nzval,),getindex((J.nzval,),rows_index) + (getindex((_color,),cols_index) == color_i) * getindex((vfx1,),rows_index),rows_index)
                        else
                            @. setindex!((J,),getindex((J,),rows_index, cols_index) + (getindex((_color,),cols_index) == color_i) * getindex((vfx1,),rows_index),rows_index, cols_index)
                        end
                    end
                end
            end

            if inplace == Val{true}
                # Now return x1 back to its original value
                if colorvec isa Base.OneTo || colorvec isa UnitRange || colorvec isa StaticArrays.SOneTo
                    ArrayInterface.allowed_setindex!(x1,x1_save,color_i)
                else
                    @. x1 = x1 - im * epsilon * (_color == color_i)
                end
            end
        end
    else
        fdtype_error(returntype)
    end
    J
end

function resize!(cache::JacobianCache, i::Int)
    resize!(cache.x1,  i)
    resize!(cache.fx,  i)
    cache.fx1 != nothing && resize!(cache.fx1, i)
    cache.colorvec = 1:i
    nothing
end<|MERGE_RESOLUTION|>--- conflicted
+++ resolved
@@ -217,10 +217,9 @@
                     @. vfx1 = (vfx1 - vfx) / epsilon
 
                     if ArrayInterface.fast_scalar_indexing(x1)
-<<<<<<< HEAD
                         if ArrayInterface.fast_column_indexing(sparsity)
                             for col_index in 1:n
-                                if color[col_index] == color_i
+                                if colorvec[col_index] == color_i
                                     for row_index in ArrayInterface.findstructralnz(sparsity,col_index)
                                         J[row_index,col_index]=vfx1[row_index]
                                     end
@@ -228,14 +227,7 @@
                             end
                         else
                             for i in 1:length(cols_index)
-                                if color[cols_index[i]] == color_i
-=======
-                        for i in 1:length(cols_index)
-                            if colorvec[cols_index[i]] == color_i
-                                if J isa SparseMatrixCSC
-                                    J.nzval[i] = vfx1[rows_index[i]]
-                                else
->>>>>>> f3a5df74
+                                if colorvec[cols_index[i]] == color_i
                                     J[rows_index[i],cols_index[i]] = vfx1[rows_index[i]]
                                 end
                             end
@@ -266,10 +258,9 @@
                     _vfx1 = (vfx1 - vfx) / epsilon
 
                     if ArrayInterface.fast_scalar_indexing(x1)
-<<<<<<< HEAD
                         if ArrayInterface.fast_column_indexing(sparsity)
                             for col_index in 1:n
-                                if color[col_index] == color_i
+                                if colorvec[col_index] == color_i
                                     for row_index in ArrayInterface.findstructralnz(sparsity,col_index)
                                         J[row_index,col_index]=vfx1[row_index]
                                     end
@@ -277,14 +268,7 @@
                             end
                         else
                             for i in 1:length(cols_index)
-                                if color[cols_index[i]] == color_i
-=======
-                        for i in 1:length(cols_index)
-                            if colorvec[cols_index[i]] == color_i
-                                if J isa SparseMatrixCSC
-                                    J.nzval[i] = vfx1[rows_index[i]]
-                                else
->>>>>>> f3a5df74
+                                if colorvec[cols_index[i]] == color_i
                                     J[rows_index[i],cols_index[i]] = vfx1[rows_index[i]]
                                 end
                             end
@@ -357,10 +341,9 @@
                     @. vfx1 = (vfx1 - vfx) / 2epsilon
 
                     if ArrayInterface.fast_scalar_indexing(x1)
-<<<<<<< HEAD
                         if ArrayInterface.fast_column_indexing(sparsity)
                             for col_index in 1:n
-                                if color[col_index] == color_i
+                                if colorvec[col_index] == color_i
                                     for row_index in ArrayInterface.findstructralnz(sparsity,col_index)
                                         J[row_index,col_index]=vfx1[row_index]
                                     end
@@ -368,14 +351,7 @@
                             end
                         else
                             for i in 1:length(cols_index)
-                                if color[cols_index[i]] == color_i
-=======
-                        for i in 1:length(cols_index)
-                            if colorvec[cols_index[i]] == color_i
-                                if J isa SparseMatrixCSC
-                                    J.nzval[i] = vfx1[rows_index[i]]
-                                else
->>>>>>> f3a5df74
+                                if colorvec[cols_index[i]] == color_i
                                     J[rows_index[i],cols_index[i]] = vfx1[rows_index[i]]
                                 end
                             end
@@ -411,10 +387,9 @@
                     # vfx1 is the compressed Jacobian column
 
                     if ArrayInterface.fast_scalar_indexing(x1)
-<<<<<<< HEAD
                         if ArrayInterface.fast_column_indexing(sparsity)
                             for col_index in 1:n
-                                if color[col_index] == color_i
+                                if colorvec[col_index] == color_i
                                     for row_index in ArrayInterface.findstructralnz(sparsity,col_index)
                                         J[row_index,col_index]=vfx1[row_index]
                                     end
@@ -422,14 +397,7 @@
                             end
                         else
                             for i in 1:length(cols_index)
-                                if color[cols_index[i]] == color_i
-=======
-                        for i in 1:length(cols_index)
-                            if colorvec[cols_index[i]] == color_i
-                                if J isa SparseMatrixCSC
-                                    J.nzval[i] = vfx1[rows_index[i]]
-                                else
->>>>>>> f3a5df74
+                                if colorvec[cols_index[i]] == color_i
                                     J[rows_index[i],cols_index[i]] = vfx1[rows_index[i]]
                                 end
                             end
@@ -491,10 +459,9 @@
                     @. vfx = imag(vfx) / epsilon
 
                     if ArrayInterface.fast_scalar_indexing(x1)
-<<<<<<< HEAD
                         if ArrayInterface.fast_column_indexing(sparsity)
                             for col_index in 1:n
-                                if color[col_index] == color_i
+                                if colorvec[col_index] == color_i
                                     for row_index in ArrayInterface.findstructralnz(sparsity,col_index)
                                         J[row_index,col_index]=vfx[row_index]
                                     end
@@ -502,14 +469,7 @@
                             end
                         else
                             for i in 1:length(cols_index)
-                                if color[cols_index[i]] == color_i
-=======
-                        for i in 1:length(cols_index)
-                            if colorvec[cols_index[i]] == color_i
-                                if J isa SparseMatrixCSC
-                                    J.nzval[i] = vfx[rows_index[i]]
-                                else
->>>>>>> f3a5df74
+                                if colorvec[cols_index[i]] == color_i
                                     J[rows_index[i],cols_index[i]] = vfx[rows_index[i]]
                                 end
                             end
@@ -541,10 +501,9 @@
                     vfx = imag(vfx) / epsilon
 
                     if ArrayInterface.fast_scalar_indexing(x1)
-<<<<<<< HEAD
                         if ArrayInterface.fast_column_indexing(sparsity)
                             for col_index in 1:n
-                                if color[col_index] == color_i
+                                if colorvec[col_index] == color_i
                                     for row_index in ArrayInterface.findstructralnz(sparsity,col_index)
                                         J[row_index,col_index]=vfx1[row_index]
                                     end
@@ -552,14 +511,7 @@
                             end
                         else
                             for i in 1:length(cols_index)
-                                if color[cols_index[i]] == color_i
-=======
-                        for i in 1:length(cols_index)
-                            if colorvec[cols_index[i]] == color_i
-                                if J isa SparseMatrixCSC
-                                    J.nzval[i] = vfx1[rows_index[i]]
-                                else
->>>>>>> f3a5df74
+                                if colorvec[cols_index[i]] == color_i
                                     J[rows_index[i],cols_index[i]] = vfx1[rows_index[i]]
                                 end
                             end
